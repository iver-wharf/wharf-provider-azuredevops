--- conflicted
+++ resolved
@@ -23,20 +23,18 @@
 - Added Swagger spec metadata such as version that equals the version of the
   API, contact information, and license. (#3)
 
-<<<<<<< HEAD
 - Changed version of Alpine Docker image used as the base image from 3.13.4
   -> 3.13.5. (#12)
-  
-- Changed to return IETF RFC-7807 compatible problem responses on failures 
-  instead of solely JSON-formatted strings. (#14)
-=======
+
 - Changed module Go version from v1.13 to v1.16. (#3)
 
 - Changed version of Docker base images:
 
   - Alpine: 3.13.4 -> 3.14.0 (#12, #15)
   - Golang: 1.16.4 -> 1.16.5 (#15)
->>>>>>> 8cbc64c9
+
+- Changed to return IETF RFC-7807 compatible problem responses on failures
+  instead of solely JSON-formatted strings. (#14)
 
 ## v1.1.1 (2021-04-09)
 
