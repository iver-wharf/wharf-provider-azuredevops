--- conflicted
+++ resolved
@@ -12,7 +12,6 @@
 	https://changelog.md/
 -->
 
-<<<<<<< HEAD
 ## v2.1.0 (WIP)
 
 - Changed version of `github.com/iver-wharf/wharf-api-client-go`
@@ -24,10 +23,7 @@
 - Removed `internal/httputils`, which was moved to
   `github.com/iver-wharf/wharf-core/pkg/cacertutil`. (#28)
 
-## v2.0.0 (WIP)
-=======
 ## v2.0.0 (2021-09-09)
->>>>>>> 81ae2e8c
 
 - BREAKING: Changed import procedure to import each Azure DevOps Git repository
   as its own Wharf project, compared to before where it imported each
