--- conflicted
+++ resolved
@@ -36,15 +36,13 @@
   via the new config `ca.certsFile` or environment variable
   `WHARF_CA_CERTSFILE`, on top of the system's/OS's cert store. (#23)
 
-<<<<<<< HEAD
+- Added support for the TZ environment variable (setting timezones ex.
+  `"Europe/Stockholm"`) through the tzdata package. (#20)
+
 - Removed `internal/httputils`, which was moved to `wharf-core/pkg/cacertutil`.
   (#28)
 
 - Added dependency on `wharf-core/pkg/cacertutil`. (#28)
-=======
-- Added support for the TZ environment variable (setting timezones ex.
-  `"Europe/Stockholm"`) through the tzdata package. (#20)
->>>>>>> 6a7f325d
 
 ## v1.2.0 (2021-07-12)
 
